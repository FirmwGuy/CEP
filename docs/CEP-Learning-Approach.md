--- conflicted
+++ resolved
@@ -827,27 +827,4 @@
   * local skills and language Grounders use lexicon entries to interpret tokens into Signal Field changes and hypothetical outcomes (L2),
   * shared datasets and perspectives observe and refine how words are actually used (L3),
   * and laws/reforms treat lexicons as governed artifacts that can evolve across provinces and runtimes (L4).
-<<<<<<< HEAD
-* Even in minimal settings (like a rat‑like mind trained by a human), lexicons are inherently social: they sit between trainer and learner, not only inside one learner’s head.
-
-### H. Minimal L3/L4 surfaces for the rat POCs
-
-**Nontechnical:** The rat POCs now leave simple “what happened?” summaries for humans and a tiny set of province rules. You get per‑rat snapshots of shocks/food/steps plus skill stats, and a couple of province knobs (risk cap, minimum exploration) that light up when the system drifts outside the rules.
-
-**Technical details:**
-
-* L3 awareness aggregates land under `/data/awareness/**`:
-  * `/maze_risk_reward/<rat>` copies per‑variant metrics (shocks/food/steps/blocked/hunger/fatigue) and the latest Signal Field snapshot.
-  * `/skill_performance/<learner>/<focus>` rolls up attempts, successes, imaginate hits/rate, and average cost across that focus key.
-  * `/social_comm/<rat>` mirrors social metrics (trust/teach/noise) from the social grounder.
-* L4 governance keeps province policies under `/data/gov/rat_provinces/<province>` with `risk_cap` and `imaginate_min`. Compliance is recorded under `/data/gov/state/<province>` with flags `risk_cap_hit` and `imaginate_low` plus the observed `imaginate_rate`.
-* All aggregates are computed once per scheduler pump; no enforcement is applied yet—only evidence.
-
-**Q&A:**
-
-* *Why so small?* These surfaces aim to keep the POCs inspectable without a full dashboard; they’re just cells you can browse.
-* *Does governance block anything?* Not yet. It only records when caps are crossed so policy wiring can be added later.
-* *Can I extend the aggregates?* Yes—append more fields under the same branches or add new awareness subtrees; keep them append‑only and deterministic per beat.
-=======
-* Even in minimal settings (like a rat‑like mind trained by a human), lexicons are inherently social: they sit between trainer and learner, not only inside one learner’s head.
->>>>>>> 93d08961
+* Even in minimal settings (like a rat‑like mind trained by a human), lexicons are inherently social: they sit between trainer and learner, not only inside one learner’s head.